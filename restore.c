/*-------------------------------------------------------------------------
 *
 * restore.c: restore DB cluster and archived WAL.
 *
 * Copyright (c) 2009-2013, NIPPON TELEGRAPH AND TELEPHONE CORPORATION
 *
 *-------------------------------------------------------------------------
 */

#include "pg_arman.h"

#include <fcntl.h>
#include <sys/stat.h>
#include <sys/types.h>
#include <unistd.h>

#include "catalog/pg_control.h"

static void backup_online_files(bool re_recovery);
static void restore_database(pgBackup *backup);
static void create_recovery_conf(const char *target_time,
								 const char *target_xid,
								 const char *target_inclusive,
								 TimeLineID target_tli);
static pgRecoveryTarget *checkIfCreateRecoveryConf(const char *target_time,
								 const char *target_xid,
								 const char *target_inclusive);
static parray * readTimeLineHistory(TimeLineID targetTLI);
static bool satisfy_timeline(const parray *timelines, const pgBackup *backup);
static bool satisfy_recovery_target(const pgBackup *backup,
									const pgRecoveryTarget *rt);
static TimeLineID get_current_timeline(void);
static TimeLineID get_fullbackup_timeline(parray *backups,
										  const pgRecoveryTarget *rt);
static void print_backup_id(const pgBackup *backup);
static void search_next_wal(const char *path,
							XLogRecPtr *need_lsn,
							parray *timelines);

int
do_restore(const char *target_time,
		   const char *target_xid,
		   const char *target_inclusive,
		   TimeLineID target_tli)
{
	int i;
	int base_index;				/* index of base (full) backup */
	int last_restored_index;	/* index of last restored database backup */
	int ret;
	TimeLineID	cur_tli;
	TimeLineID	backup_tli;
	parray *backups;
	pgBackup *base_backup = NULL;
	parray *files;
	parray *timelines;
	pgRecoveryTarget *rt = NULL;
	XLogRecPtr need_lsn;

	/* PGDATA and ARCLOG_PATH are always required */
	if (pgdata == NULL)
		elog(ERROR_ARGS,
			_("required parameter not specified: PGDATA (-D, --pgdata)"));
	if (arclog_path == NULL)
		elog(ERROR_ARGS,
			_("required parameter not specified: ARCLOG_PATH (-A, --arclog-path)"));

	if (verbose)
	{
		printf(_("========================================\n"));
		printf(_("restore start\n"));
	}

	/* get exclusive lock of backup catalog */
	ret = catalog_lock();
	if (ret == -1)
		elog(ERROR_SYSTEM, _("can't lock backup catalog."));
	else if (ret == 1)
		elog(ERROR_ALREADY_RUNNING,
			_("another pg_arman is running, stop restore."));

	/* confirm the PostgreSQL server is not running */
	if (is_pg_running())
		elog(ERROR_PG_RUNNING, _("PostgreSQL server is running"));

	rt = checkIfCreateRecoveryConf(target_time, target_xid, target_inclusive);
	if(rt == NULL){
		elog(ERROR_ARGS, _("can't create recovery.conf. specified args are invalid."));
	}

	/* get list of backups. (index == 0) is the last backup */
	backups = catalog_get_backup_list(NULL);
	if(!backups){
		elog(ERROR_SYSTEM, _("can't process any more."));
	}

	cur_tli = get_current_timeline();
	backup_tli = get_fullbackup_timeline(backups, rt);

	/* determine target timeline */
	if (target_tli == 0)
		target_tli = cur_tli != 0 ? cur_tli : backup_tli;

	if (verbose)
	{
		printf(_("current timeline ID = %u\n"), cur_tli);
		printf(_("latest full backup timeline ID = %u\n"), backup_tli);
		printf(_("target timeline ID = %u\n"), target_tli);
	}

	/* backup online WAL */
	backup_online_files(cur_tli != 0 && cur_tli != backup_tli);

	/*
	 * Clear restore destination, but don't remove $PGDATA.
	 * To remove symbolic link, get file list with "omit_symlink = false".
	 */
	if (!check)
	{
		if (verbose)
		{
			printf(_("----------------------------------------\n"));
			printf(_("clearing restore destination\n"));
		}
		files = parray_new();
		dir_list_file(files, pgdata, NULL, false, false);
		parray_qsort(files, pgFileComparePathDesc);	/* delete from leaf */

		for (i = 0; i < parray_num(files); i++)
		{
			pgFile *file = (pgFile *) parray_get(files, i);
			pgFileDelete(file);
		}
		parray_walk(files, pgFileFree);
		parray_free(files);
	}

	/* Read timeline history files from archives */
	timelines = readTimeLineHistory(target_tli);

	/* find last full backup which can be used as base backup. */
	if (verbose)
		printf(_("searching recent full backup\n"));
	for (i = 0; i < parray_num(backups); i++)
	{
		base_backup = (pgBackup *) parray_get(backups, i);

		if (base_backup->backup_mode < BACKUP_MODE_FULL ||
			base_backup->status != BACKUP_STATUS_OK)
			continue;

#ifndef HAVE_LIBZ
		/* Make sure we won't need decompression we haven't got */
		if (base_backup->compress_data)
			elog(ERROR_SYSTEM,
				_("can't restore from compressed backup (compression "
				  "not supported in this installation)"));

#endif
		if (satisfy_timeline(timelines, base_backup) &&
			satisfy_recovery_target(base_backup, rt))
			goto base_backup_found;
	}
	/* no full backup found, can't restore */
	elog(ERROR_NO_BACKUP, _("no full backup found, can't restore."));

base_backup_found:
	base_index = i;

	if (verbose)
		print_backup_id(base_backup);

	/* restore base backup */
	restore_database(base_backup);

	last_restored_index = base_index;

	/* restore following differential backup */
	if (verbose)
		printf(_("searching differential backup...\n"));
	for (i = base_index - 1; i >= 0; i--)
	{
		pgBackup *backup = (pgBackup *) parray_get(backups, i);

		/* don't use incomplete nor different timeline backup */
		if (backup->status != BACKUP_STATUS_OK ||
					backup->tli != base_backup->tli)
			continue;

		/* use database backup only */
		if (backup->backup_mode != BACKUP_MODE_DIFF_PAGE)
			continue;

		/* is the backup is necessary for restore to target timeline ? */
		if (!satisfy_timeline(timelines, backup) ||
			!satisfy_recovery_target(backup, rt))
			continue;

		if (verbose)
			print_backup_id(backup);

		restore_database(backup);
		last_restored_index = i;
	}

	for (i = last_restored_index; i >= 0; i--)
	{
		char	xlogpath[MAXPGPATH];
		if (verbose)
			printf(_("searching archived WAL...\n"));

		search_next_wal(arclog_path, &need_lsn, timelines);

		if (verbose)
			printf(_("searching online WAL...\n"));

		join_path_components(xlogpath, pgdata, PG_XLOG_DIR);
		search_next_wal(xlogpath, &need_lsn, timelines);

		if (verbose)
			printf(_("all necessary files are found.\n"));
	}

	/* create recovery.conf */
	create_recovery_conf(target_time, target_xid, target_inclusive, target_tli);

	/* release catalog lock */
	catalog_unlock();

	/* cleanup */
	parray_walk(backups, pgBackupFree);
	parray_free(backups);

	/* print restore complete message */
	if (verbose && !check)
	{
		printf(_("all restore completed\n"));
		printf(_("========================================\n"));
	}
	if (!check)
		elog(INFO, _("restore complete. Recovery starts automatically when the PostgreSQL server is started."));

	return 0;
}

/*
 * Validate and restore backup.
 */
void
restore_database(pgBackup *backup)
{
	char	timestamp[100];
	char	path[MAXPGPATH];
	char	list_path[MAXPGPATH];
	int		ret;
	parray *files;
	int		i;

	/* confirm block size compatibility */
	if (backup->block_size != BLCKSZ)
		elog(ERROR_PG_INCOMPATIBLE,
			_("BLCKSZ(%d) is not compatible(%d expected)"),
			backup->block_size, BLCKSZ);
	if (backup->wal_block_size != XLOG_BLCKSZ)
		elog(ERROR_PG_INCOMPATIBLE,
			_("XLOG_BLCKSZ(%d) is not compatible(%d expected)"),
			backup->wal_block_size, XLOG_BLCKSZ);

	time2iso(timestamp, lengthof(timestamp), backup->start_time);
	if (verbose && !check)
	{
		printf(_("----------------------------------------\n"));
		printf(_("restoring database from backup %s.\n"), timestamp);
	}

	/*
	 * Validate backup files with its size, because load of CRC calculation is
	 * not right.
	 */
	pgBackupValidate(backup, true, false);

	/* make direcotries and symbolic links */
	pgBackupGetPath(backup, path, lengthof(path), MKDIRS_SH_FILE);
	if (!check)
	{
		char pwd[MAXPGPATH];

		/* keep orginal directory */
		if (getcwd(pwd, sizeof(pwd)) == NULL)
			elog(ERROR_SYSTEM, _("can't get current working directory: %s"),
				strerror(errno));

		/* create pgdata directory */
		dir_create_dir(pgdata, DIR_PERMISSION);

		/* change directory to pgdata */
		if (chdir(pgdata))
			elog(ERROR_SYSTEM, _("can't change directory: %s"),
				strerror(errno));

		/* Execute mkdirs.sh */
		ret = system(path);
		if (ret != 0)
			elog(ERROR_SYSTEM, _("can't execute mkdirs.sh: %s"),
				strerror(errno));

		/* go back to original directory */
		if (chdir(pwd))
			elog(ERROR_SYSTEM, _("can't change directory: %s"),
				strerror(errno));
	}

	/*
	 * get list of files which need to be restored.
	 */
	pgBackupGetPath(backup, path, lengthof(path), DATABASE_DIR);
	pgBackupGetPath(backup, list_path, lengthof(list_path), DATABASE_FILE_LIST);
	files = dir_read_file_list(path, list_path);
	for (i = parray_num(files) - 1; i >= 0; i--)
	{
		pgFile *file = (pgFile *) parray_get(files, i);

		/* remove files which are not backed up */
		if (file->write_size == BYTES_INVALID)
			pgFileFree(parray_remove(files, i));
	}

	/* restore files into $PGDATA */
	for (i = 0; i < parray_num(files); i++)
	{
		char from_root[MAXPGPATH];
		pgFile *file = (pgFile *) parray_get(files, i);

		pgBackupGetPath(backup, from_root, lengthof(from_root), DATABASE_DIR);

		/* check for interrupt */
		if (interrupted)
			elog(ERROR_INTERRUPTED, _("interrupted during restore database"));

		/* print progress */
		if (verbose && !check)
			printf(_("(%d/%lu) %s "), i + 1, (unsigned long) parray_num(files),
				file->path + strlen(from_root) + 1);

		/* directories are created with mkdirs.sh */
		if (S_ISDIR(file->mode))
		{
			if (verbose && !check)
				printf(_("directory, skip\n"));
			continue;
		}

		/* not backed up */
		if (file->write_size == BYTES_INVALID)
		{
			if (verbose && !check)
				printf(_("not backed up, skip\n"));
			continue;
		}

		/* restore file */
		if (!check)
			restore_data_file(from_root, pgdata, file, backup->compress_data);

		/* print size of restored file */
		if (verbose && !check)
			printf(_("restored %lu\n"), (unsigned long) file->write_size);
	}

	/* Delete files which are not in file list. */
	if (!check)
	{
		parray *files_now;

		parray_walk(files, pgFileFree);
		parray_free(files);

		/* re-read file list to change base path to $PGDATA */
		files = dir_read_file_list(pgdata, list_path);
		parray_qsort(files, pgFileComparePathDesc);

		/* get list of files restored to pgdata */
		files_now = parray_new();
		dir_list_file(files_now, pgdata, pgdata_exclude, true, false);
		/* to delete from leaf, sort in reversed order */
		parray_qsort(files_now, pgFileComparePathDesc);

		for (i = 0; i < parray_num(files_now); i++)
		{
			pgFile *file = (pgFile *) parray_get(files_now, i);

			/* If the file is not in the file list, delete it */
			if (parray_bsearch(files, file, pgFileComparePathDesc) == NULL)
			{
				if (verbose)
					printf(_("  delete %s\n"), file->path + strlen(pgdata) + 1);
				pgFileDelete(file);
			}
		}

		parray_walk(files_now, pgFileFree);
		parray_free(files_now);
	}

	/* remove postmaster.pid */
	snprintf(path, lengthof(path), "%s/postmaster.pid", pgdata);
	if (remove(path) == -1 && errno != ENOENT)
		elog(ERROR_SYSTEM, _("can't remove postmaster.pid: %s"),
			strerror(errno));

	/* cleanup */
	parray_walk(files, pgFileFree);
	parray_free(files);

	if (verbose && !check)
		printf(_("restore backup completed\n"));
}


static void
create_recovery_conf(const char *target_time,
					 const char *target_xid,
					 const char *target_inclusive,
					 TimeLineID target_tli)
{
	char path[MAXPGPATH];
	FILE *fp;

	if (verbose && !check)
	{
		printf(_("----------------------------------------\n"));
		printf(_("creating recovery.conf\n"));
	}

	if (!check)
	{
		snprintf(path, lengthof(path), "%s/recovery.conf", pgdata);
		fp = fopen(path, "wt");
		if (fp == NULL)
			elog(ERROR_SYSTEM, _("can't open recovery.conf \"%s\": %s"), path,
				strerror(errno));

		fprintf(fp, "# recovery.conf generated by pg_arman %s\n",
			PROGRAM_VERSION);
		fprintf(fp, "restore_command = 'cp %s/%%f %%p'\n", arclog_path);
		if (target_time)
			fprintf(fp, "recovery_target_time = '%s'\n", target_time);
		if (target_xid)
			fprintf(fp, "recovery_target_xid = '%s'\n", target_xid);
		if (target_inclusive)
			fprintf(fp, "recovery_target_inclusive = '%s'\n", target_inclusive);
		fprintf(fp, "recovery_target_timeline = '%u'\n", target_tli);

		fclose(fp);
	}
}

static void
backup_online_files(bool re_recovery)
{
	char work_path[MAXPGPATH];
	char pg_xlog_path[MAXPGPATH];
	bool files_exist;
	parray *files;

	if (verbose && !check)
	{
		printf(_("----------------------------------------\n"));
		printf(_("backup online WAL start\n"));
	}

	/* get list of files in $BACKUP_PATH/backup/pg_xlog */
	files = parray_new();
	snprintf(work_path, lengthof(work_path), "%s/%s/%s", backup_path,
		RESTORE_WORK_DIR, PG_XLOG_DIR);
	dir_list_file(files, work_path, NULL, true, false);

	files_exist = parray_num(files) > 0;

	parray_walk(files, pgFileFree);
	parray_free(files);

	/* If files exist in RESTORE_WORK_DIR and not re-recovery, use them. */
	if (files_exist && !re_recovery)
	{
		if (verbose)
			printf(_("online WALs have been already backed up, use them.\n"));

		return;
	}

	/* backup online WAL */
	snprintf(pg_xlog_path, lengthof(pg_xlog_path), "%s/pg_xlog", pgdata);
	snprintf(work_path, lengthof(work_path), "%s/%s/%s", backup_path,
		RESTORE_WORK_DIR, PG_XLOG_DIR);
	dir_create_dir(work_path, DIR_PERMISSION);
	dir_copy_files(pg_xlog_path, work_path);
}


/*
 * Try to read a timeline's history file.
 *
 * If successful, return the list of component pgTimeLine (the ancestor
 * timelines followed by target timeline).	If we can't find the history file,
 * assume that the timeline has no parents, and return a list of just the
 * specified timeline ID.
 * based on readTimeLineHistory() in xlog.c
 */
static parray *
readTimeLineHistory(TimeLineID targetTLI)
{
	parray	   *result;
	char		path[MAXPGPATH];
	char		fline[MAXPGPATH];
	FILE	   *fd;
	pgTimeLine *timeline;
	pgTimeLine *last_timeline = NULL;

	result = parray_new();

	/* search from arclog_path first */
	snprintf(path, lengthof(path), "%s/%08X.history", arclog_path,
		targetTLI);
	fd = fopen(path, "rt");
	if (fd == NULL)
	{
		if (errno != ENOENT)
			elog(ERROR_SYSTEM, _("could not open file \"%s\": %s"), path,
				strerror(errno));

		/* search from restore work directory next */
		snprintf(path, lengthof(path), "%s/%s/%s/%08X.history", backup_path,
			RESTORE_WORK_DIR, PG_XLOG_DIR, targetTLI);
		fd = fopen(path, "rt");
		if (fd == NULL)
		{
			if (errno != ENOENT)
				elog(ERROR_SYSTEM, _("could not open file \"%s\": %s"), path,
						strerror(errno));
		}
	}

	/*
	 * Parse the file...
	 */
	while (fd && fgets(fline, sizeof(fline), fd) != NULL)
	{
		char	   *ptr;
		TimeLineID	tli;
		uint32		switchpoint_hi;
		uint32		switchpoint_lo;
		int			nfields;

		for (ptr = fline; *ptr; ptr++)
		{
			if (!isspace((unsigned char) *ptr))
				break;
		}
		if (*ptr == '\0' || *ptr == '#')
			continue;

		/* Parse one entry... */
		nfields = sscanf(fline, "%u\t%X/%X", &tli, &switchpoint_hi, &switchpoint_lo);

		timeline = pgut_new(pgTimeLine);
		timeline->tli = 0;
		timeline->end = 0;

		/* expect a numeric timeline ID as first field of line */
		timeline->tli = tli;

		if (nfields < 1)
		{
			/* expect a numeric timeline ID as first field of line */
			elog(ERROR_CORRUPTED,
				 _("syntax error in history file: %s. Expected a numeric timeline ID."),
				   fline);
		}
		if (nfields != 3)
			elog(ERROR_CORRUPTED,
				 _("syntax error in history file: %s. Expected a transaction log switchpoint location."),
				   fline);

		if (last_timeline && timeline->tli <= last_timeline->tli)
			elog(ERROR_CORRUPTED,
				   _("Timeline IDs must be in increasing sequence."));

		/* Build list with newest item first */
		parray_insert(result, 0, timeline);
		last_timeline = timeline;

		/* Calculate the end lsn finally */
		timeline->end = (XLogRecPtr)
			((uint64) switchpoint_hi << 32) | switchpoint_lo;
	}

	if (fd)
		fclose(fd);

	if (last_timeline && targetTLI <= last_timeline->tli)
		elog(ERROR_CORRUPTED,
			_("Timeline IDs must be less than child timeline's ID."));

	/* append target timeline */
	timeline = pgut_new(pgTimeLine);
	timeline->tli = targetTLI;
	/* lsn in target timeline is valid */
	timeline->end = (uint32) (-1UL << 32) | -1UL;
	parray_insert(result, 0, timeline);

	/* dump timeline branches for debug */
	if (debug)
	{
		int i;
		for (i = 0; i < parray_num(result); i++)
		{
			pgTimeLine *timeline = parray_get(result, i);
			elog(LOG, "%s() result[%d]: %08X/%08X/%08X", __FUNCTION__, i,
				timeline->tli,
				 (uint32) (timeline->end >> 32),
				 (uint32) timeline->end);
		}
	}

	return result;
}

static bool
satisfy_recovery_target(const pgBackup *backup, const pgRecoveryTarget *rt)
{
	if (rt->xid_specified)
		return backup->recovery_xid <= rt->recovery_target_xid;

	if (rt->time_specified)
		return backup->recovery_time <= rt->recovery_target_time;

	return true;
}

static bool
satisfy_timeline(const parray *timelines, const pgBackup *backup)
{
	int i;
	for (i = 0; i < parray_num(timelines); i++)
	{
		pgTimeLine *timeline = (pgTimeLine *) parray_get(timelines, i);
		if (backup->tli == timeline->tli &&
			backup->stop_lsn < timeline->end)
			return true;
	}
	return false;
}

/* get TLI of the current database */
static TimeLineID
get_current_timeline(void)
{
	ControlFileData ControlFile;
	int			fd;
	char		ControlFilePath[MAXPGPATH];
	pg_crc32	crc;
	TimeLineID	ret;

	snprintf(ControlFilePath, MAXPGPATH, "%s/global/pg_control", pgdata);

	if ((fd = open(ControlFilePath, O_RDONLY | PG_BINARY, 0)) == -1)
	{
		elog(WARNING, _("can't open pg_controldata file \"%s\": %s"),
			ControlFilePath, strerror(errno));
		return 0;
	}

	if (read(fd, &ControlFile, sizeof(ControlFileData)) != sizeof(ControlFileData))
	{
		elog(WARNING, _("can't read pg_controldata file \"%s\": %s"),
			ControlFilePath, strerror(errno));
		return 0;
	}
	close(fd);

	/* Check the CRC. */
<<<<<<< HEAD
#ifdef PG_CRC32C_H
	INIT_CRC32C(crc);
	COMP_CRC32C(crc,
				(char *) &ControlFile,
				offsetof(ControlFileData, crc));
	FIN_CRC32C(crc);

	if (!EQ_CRC32C(crc, ControlFile.crc))
#else
	INIT_CRC32(crc);
	COMP_CRC32(crc,
			   (char *) &ControlFile,
			   offsetof(ControlFileData, crc));
	FIN_CRC32(crc);

	if (!EQ_CRC32(crc, ControlFile.crc))
#endif
=======
	INIT_CRC32C(crc);
	COMP_CRC32C(crc,
		   	(char *) &ControlFile,
		   	offsetof(ControlFileData, crc));
	FIN_CRC32C(crc);

	if (!EQ_CRC32C(crc, ControlFile.crc))
>>>>>>> 25ebddb0
	{
		elog(WARNING, _("Calculated CRC checksum does not match value stored in file.\n"
			"Either the file is corrupt, or it has a different layout than this program\n"
			"is expecting.  The results below are untrustworthy.\n"));
		return 0;
	}

	if (ControlFile.pg_control_version % 65536 == 0 && ControlFile.pg_control_version / 65536 != 0)
	{
		elog(WARNING, _("possible byte ordering mismatch\n"
			"The byte ordering used to store the pg_control file might not match the one\n"
			"used by this program.  In that case the results below would be incorrect, and\n"
			"the PostgreSQL installation would be incompatible with this data directory.\n"));
		return 0;
	}

	ret = ControlFile.checkPointCopy.ThisTimeLineID;

	return ret;
}

/* get TLI of the latest full backup */
static TimeLineID
get_fullbackup_timeline(parray *backups, const pgRecoveryTarget *rt)
{
	int			i;
	pgBackup   *base_backup = NULL;
	TimeLineID	ret;

	for (i = 0; i < parray_num(backups); i++)
	{
		base_backup = (pgBackup *) parray_get(backups, i);

		if (base_backup->backup_mode >= BACKUP_MODE_FULL)
		{
			/*
			 * Validate backup files with its size, because load of CRC
			 * calculation is not right.
			 */
			if (base_backup->status == BACKUP_STATUS_DONE)
				pgBackupValidate(base_backup, true, true);

			if(!satisfy_recovery_target(base_backup, rt))
				continue;

			if (base_backup->status == BACKUP_STATUS_OK)
				break;
		}
	}
	/* no full backup found, can't restore */
	if (i == parray_num(backups))
		elog(ERROR_NO_BACKUP, _("no full backup found, can't restore."));

	ret = base_backup->tli;

	return ret;
}

static void
print_backup_id(const pgBackup *backup)
{
	char timestamp[100];
	time2iso(timestamp, lengthof(timestamp), backup->start_time);
	printf(_("  %s (%X/%08X)\n"),
		   timestamp,
		   (uint32) (backup->stop_lsn >> 32),
		   (uint32) backup->stop_lsn);
}

static void
search_next_wal(const char *path, XLogRecPtr *need_lsn, parray *timelines)
{
	int		i;
	int		j;
	int		count;
	char	xlogfname[MAXFNAMELEN];
	char	pre_xlogfname[MAXFNAMELEN];
	char	xlogpath[MAXPGPATH];
	struct stat	st;

	count = 0;
	for (;;)
	{
		for (i = 0; i < parray_num(timelines); i++)
		{
			pgTimeLine *timeline = (pgTimeLine *) parray_get(timelines, i);

			xlog_fname(xlogfname, timeline->tli, *need_lsn);
			join_path_components(xlogpath, path, xlogfname);

			if (stat(xlogpath, &st) == 0)
				break;
		}

		/* not found */
		if (i == parray_num(timelines))
		{
			if (count == 1)
				printf(_("\n"));
			else if (count > 1)
				printf(_(" - %s\n"), pre_xlogfname);

			return;
		}

		count++;
		if (count == 1)
			printf(_("%s"), xlogfname);

		strcpy(pre_xlogfname, xlogfname);

		/* delete old TLI */
		for (j = i + 1; j < parray_num(timelines); j++)
			parray_remove(timelines, i + 1);
		/* XXX: should we add a linebreak when we find a timeline? */

		/*
		 * Move to next xlog segment. Note that we need to increment
		 * by XLogSegSize to jump directly to the next WAL segment file
		 * and as this value is used to generate the WAL file name with
		 * the current timeline of backup.
		 */
		*need_lsn += XLogSegSize;
	}
}

static pgRecoveryTarget *
checkIfCreateRecoveryConf(const char *target_time,
                   const char *target_xid,
                   const char *target_inclusive)
{
	time_t		dummy_time;
	unsigned int	dummy_xid;
	bool		dummy_bool;
	pgRecoveryTarget *rt;

	/* Initialize pgRecoveryTarget */
	rt = pgut_new(pgRecoveryTarget);
	rt->time_specified = false;
	rt->xid_specified = false;
	rt->recovery_target_time = 0;
	rt->recovery_target_xid  = 0;
	rt->recovery_target_inclusive = false;

	if(target_time){
		rt->time_specified = true;
		if(parse_time(target_time, &dummy_time))
			rt->recovery_target_time = dummy_time;
		else
			elog(ERROR_ARGS, _("can't create recovery.conf with %s"), target_time);
	}
	if(target_xid){
		rt->xid_specified = true;
		if(parse_uint32(target_xid, &dummy_xid))
			rt->recovery_target_xid = dummy_xid;
		else
			elog(ERROR_ARGS, _("can't create recovery.conf with %s"), target_xid);
	}
	if(target_inclusive){
		if(parse_bool(target_inclusive, &dummy_bool))
			rt->recovery_target_inclusive = dummy_bool;
		else
			elog(ERROR_ARGS, _("can't create recovery.conf with %s"), target_inclusive);
	}

	return rt;

}<|MERGE_RESOLUTION|>--- conflicted
+++ resolved
@@ -679,25 +679,6 @@
 	close(fd);
 
 	/* Check the CRC. */
-<<<<<<< HEAD
-#ifdef PG_CRC32C_H
-	INIT_CRC32C(crc);
-	COMP_CRC32C(crc,
-				(char *) &ControlFile,
-				offsetof(ControlFileData, crc));
-	FIN_CRC32C(crc);
-
-	if (!EQ_CRC32C(crc, ControlFile.crc))
-#else
-	INIT_CRC32(crc);
-	COMP_CRC32(crc,
-			   (char *) &ControlFile,
-			   offsetof(ControlFileData, crc));
-	FIN_CRC32(crc);
-
-	if (!EQ_CRC32(crc, ControlFile.crc))
-#endif
-=======
 	INIT_CRC32C(crc);
 	COMP_CRC32C(crc,
 		   	(char *) &ControlFile,
@@ -705,7 +686,6 @@
 	FIN_CRC32C(crc);
 
 	if (!EQ_CRC32C(crc, ControlFile.crc))
->>>>>>> 25ebddb0
 	{
 		elog(WARNING, _("Calculated CRC checksum does not match value stored in file.\n"
 			"Either the file is corrupt, or it has a different layout than this program\n"
