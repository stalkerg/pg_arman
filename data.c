--- conflicted
+++ resolved
@@ -68,15 +68,7 @@
 		}
 
 		/* update CRC */
-<<<<<<< HEAD
-#ifdef PG_CRC32C_H
 		COMP_CRC32C(*crc, outbuf, out_size - zp->avail_out);
-#else
-		COMP_CRC32(*crc, outbuf, out_size - zp->avail_out);
-#endif
-=======
-		COMP_CRC32C(*crc, outbuf, out_size - zp->avail_out);
->>>>>>> 25ebddb0
 
 		*write_size += out_size - zp->avail_out;
 
@@ -154,15 +146,7 @@
 	}
 
 	/* update CRC */
-<<<<<<< HEAD
-#ifdef PG_CRC32C_H
 	COMP_CRC32C(*crc, outbuf, out_size - zp->avail_out);
-#else
-	COMP_CRC32(*crc, outbuf, out_size - zp->avail_out);
-#endif
-=======
-	COMP_CRC32C(*crc, outbuf, out_size - zp->avail_out);
->>>>>>> 25ebddb0
 
 	return status;
 }
@@ -232,15 +216,7 @@
 	z_stream			z;
 	char				outbuf[zlibOutSize];
 #endif
-<<<<<<< HEAD
-#ifdef PG_CRC32C_H
 	INIT_CRC32C(crc);
-#else
-	INIT_CRC32(crc);
-#endif
-=======
-	INIT_CRC32C(crc);
->>>>>>> 25ebddb0
 
 	/* reset size summary */
 	file->read_size = 0;
@@ -250,15 +226,7 @@
 	in = fopen(file->path, "r");
 	if (in == NULL)
 	{
-<<<<<<< HEAD
-#ifdef PG_CRC32C_H
 		FIN_CRC32C(crc);
-#else
-		FIN_CRC32(crc);
-#endif
-=======
-		FIN_CRC32C(crc);
->>>>>>> 25ebddb0
 		file->crc = crc;
 
 		/* maybe vanished, it's not error */
@@ -370,21 +338,9 @@
 			}
 
 			/* update CRC */
-<<<<<<< HEAD
-#ifdef PG_CRC32C_H
 			COMP_CRC32C(crc, &header, sizeof(header));
 			COMP_CRC32C(crc, page.data, header.hole_offset);
 			COMP_CRC32C(crc, page.data + upper_offset, upper_length);
-#else
-			COMP_CRC32(crc, &header, sizeof(header));
-			COMP_CRC32(crc, page.data, header.hole_offset);
-			COMP_CRC32(crc, page.data + upper_offset, upper_length);
-#endif
-=======
-			COMP_CRC32C(crc, &header, sizeof(header));
-			COMP_CRC32C(crc, page.data, header.hole_offset);
-			COMP_CRC32C(crc, page.data + upper_offset, upper_length);
->>>>>>> 25ebddb0
 
 			file->write_size += sizeof(header) + read_len - header.hole_length;
 		}
@@ -437,15 +393,7 @@
 						 _("can't write at block %u of \"%s\": %s"),
 						 blknum, to_path, strerror(errno_tmp));
 				}
-<<<<<<< HEAD
-#ifdef PG_CRC32C_H
 				COMP_CRC32C(crc, &header, sizeof(header));
-#else
-				COMP_CRC32(crc, &header, sizeof(header));
-#endif
-=======
-				COMP_CRC32C(crc, &header, sizeof(header));
->>>>>>> 25ebddb0
 				file->write_size += sizeof(header);
 			}
 		}
@@ -469,16 +417,8 @@
 				elog(ERROR_SYSTEM, _("can't write at block %u of \"%s\": %s"),
 					blknum, to_path, strerror(errno_tmp));
 			}
-<<<<<<< HEAD
-#ifdef PG_CRC32C_H
+
 			COMP_CRC32C(crc, page.data, read_len);
-#else
-			COMP_CRC32(crc, page.data, read_len);
-#endif
-=======
-
-			COMP_CRC32C(crc, page.data, read_len);
->>>>>>> 25ebddb0
 			file->write_size += read_len;
 		}
 
@@ -522,15 +462,7 @@
 	fclose(out);
 
 	/* finish CRC calculation and store into pgFile */
-<<<<<<< HEAD
-#ifdef PG_CRC32C_H
 	FIN_CRC32C(crc);
-#else
-	FIN_CRC32(crc);
-#endif
-=======
-	FIN_CRC32C(crc);
->>>>>>> 25ebddb0
 	file->crc = crc;
 
 	/* Treat empty file as not-datafile */
@@ -621,15 +553,7 @@
 		if (inflateInit(&z) != Z_OK)
 			elog(ERROR_SYSTEM, _("can't initialize compression library: %s"),
 				z.msg);
-<<<<<<< HEAD
-#ifdef PG_CRC32C_H
 		INIT_CRC32C(crc);
-#else
-		INIT_CRC32(crc);
-#endif
-=======
-		INIT_CRC32C(crc);
->>>>>>> 25ebddb0
 		read_size = 0;
 	}
 #endif
@@ -776,15 +700,7 @@
 	char		outbuf[zlibOutSize];
 	char		inbuf[zlibInSize];
 #endif
-<<<<<<< HEAD
-#ifdef PG_CRC32C_H
 	INIT_CRC32C(crc);
-#else
-	INIT_CRC32(crc);
-#endif
-=======
-	INIT_CRC32C(crc);
->>>>>>> 25ebddb0
 
 	/* reset size summary */
 	file->read_size = 0;
@@ -794,15 +710,7 @@
 	in = fopen(file->path, "r");
 	if (in == NULL)
 	{
-<<<<<<< HEAD
-#ifdef PG_CRC32C_H
 		FIN_CRC32C(crc);
-#else
-		FIN_CRC32(crc);
-#endif
-=======
-		FIN_CRC32C(crc);
->>>>>>> 25ebddb0
 		file->crc = crc;
 
 		/* maybe deleted, it's not error */
@@ -917,15 +825,7 @@
 					strerror(errno_tmp));
 			}
 			/* update CRC */
-<<<<<<< HEAD
-#ifdef PG_CRC32C_H
 			COMP_CRC32C(crc, buf, read_len);
-#else
-			COMP_CRC32(crc, buf, read_len);
-#endif
-=======
-			COMP_CRC32C(crc, buf, read_len);
->>>>>>> 25ebddb0
 
 			file->write_size += sizeof(buf);
 			file->read_size += sizeof(buf);
@@ -962,15 +862,7 @@
 					strerror(errno_tmp));
 			}
 			/* update CRC */
-<<<<<<< HEAD
-#ifdef PG_CRC32C_H
 			COMP_CRC32C(crc, buf, read_len);
-#else
-			COMP_CRC32(crc, buf, read_len);
-#endif
-=======
-			COMP_CRC32C(crc, buf, read_len);
->>>>>>> 25ebddb0
 
 			file->write_size += read_len;
 		}
@@ -1008,15 +900,7 @@
 
 #endif
 	/* finish CRC calculation and store into pgFile */
-<<<<<<< HEAD
-#ifdef PG_CRC32C_H
 	FIN_CRC32C(crc);
-#else
-	FIN_CRC32(crc);
-#endif
-=======
-	FIN_CRC32C(crc);
->>>>>>> 25ebddb0
 	file->crc = crc;
 
 	/* update file permission */
